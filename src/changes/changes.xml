<?xml version="1.0"?>
<!--
     Licensed to the Apache Software Foundation (ASF) under one or more
     contributor license agreements.  See the NOTICE file distributed with
     this work for additional information regarding copyright ownership.
     The ASF licenses this file to You under the Apache License, Version 2.0
     (the "License"); you may not use this file except in compliance with
     the License.  You may obtain a copy of the License at

          http://www.apache.org/licenses/LICENSE-2.0

     Unless required by applicable law or agreed to in writing, software
     distributed under the License is distributed on an "AS IS" BASIS,
     WITHOUT WARRANTIES OR CONDITIONS OF ANY KIND, either express or implied.
     See the License for the specific language governing permissions and
     limitations under the License.
  -->
<document>
  <properties>
    <title>Apache Commons Lang Changes</title>
  </properties>
  <body>

  <release version="3.5" date="tba" description="tba">
<<<<<<< HEAD
    <action issue="LANG-1122" type="fix" dev="britter" due-to="Adrian Ber">Inconsistent behavior of swap for malformed inputs</action>
=======
    <action issue="LANG-1132" type="add" dev="britter" due-to="Jack Tan">ReflectionToStringBuilder doesn't throw IllegalArgumentException when the constructor's object param is null</action>
>>>>>>> d282015e
    <action issue="LANG-701" type="add" dev="britter" due-to="James Sawle">StringUtils join with var args</action>
    <action issue="LANG-1130" type="fix" dev="britter">Fix critical issues reported by SonarQube</action>
    <action issue="LANG-1131" type="fix" dev="britter">StrBuilder.equals(StrBuilder) doesn't check for null inputs</action>
    <action issue="LANG-1105" type="add" dev="britter" due-to="Hendrik Saly">Add ThreadUtils - A utility class which provides helper methods related to java.lang.Thread</action>
    <action issue="LANG-1031" type="add" dev="britter" due-to="Felipe Adorno">Add annotations to exclude fields from ReflectionEqualsBuilder, ReflectionToStringBuilder and ReflectionHashCodeBuilder</action>
    <action issue="LANG-1127" type="add" dev="chas">Unit test helpers which set and reset default Locale and TimeZone</action>
    <action issue="LANG-1128" type="fix" dev="britter" due-to="Jack Tan">JsonToStringStyle doesn't handle chars and objects correctly</action>
    <action issue="LANG-456" type="fix" dev="britter" due-to="Bob Fields, Woosan Ko, Bruno P. Kinoshita">HashCodeBuilder throws StackOverflowError in bidirectional navigable association</action>
    <action issue="LANG-1126" type="fix" dev="britter">DateFormatUtilsTest.testSMTP depends on the default Locale</action>
    <action issue="LANG-1123" type="fix" dev="chas" due-to="Christian P. Momon">Unit test FastDatePrinterTimeZonesTest needs a timezone set</action>
    <action issue="LANG-916" type="fix" dev="chas" due-to="Christian P. Momon">CLONE - DateFormatUtils.format does not correctly change Calendar TimeZone in certain situations</action>
    <action issue="LANG-1116" type="fix" dev="chas" due-to="Aaron Sheldon">DateUtilsTest.testLang530 fails for some timezones</action>
    <action issue="LANG-1114" type="fix" dev="britter" due-to="Andy Coates">TypeUtils.ParameterizedType#equals doesn't work with wildcard types</action>
    <action issue="LANG-1119" type="add" dev="britter" due-to="Loic Guibert">Add rotate(string, int) method to StringUtils</action>
    <action issue="LANG-1118" type="fix" dev="britter" due-to="Loic Guibert">StringUtils.repeat('z', -1) throws NegativeArraySizeException</action>
    <action issue="LANG-1099" type="add" dev="britter" due-to="Adrian Ber">Add swap and shift operations for arrays to ArrayUtils</action>
    <action issue="LANG-979" type="update" dev="britter" due-to="Bruno P. Kinoshita">TypeUtils.parameterizeWithOwner - wrong format descriptor for "invalid number of type parameters".</action>
    <action issue="LANG-1112" type="update" dev="britter">MultilineRecursiveToStringStyle largely unusable due to being package-private.</action>
    <action issue="LANG-1058" type="update" dev="djones" due-to="Leo Wang">StringUtils.uncapitalize performance improvement</action>
    <action issue="LANG-1069" type="update" dev="djones" due-to="Arno Noordover">CharSet.getInstance documentation does not clearly explain how to include negation character in set</action>
    <action issue="LANG-1050" type="add" dev="djones" due-to="James Sawle">Change nullToEmpty methods to generics</action>
    <action issue="LANG-1111" type="fix" dev="chas">Fix FindBugs warnings in DurationFormatUtils</action>
    <action issue="LANG-1074" type="add" dev="djones" due-to="Haiyang Li">Add a method to ArrayUtils for removing all occurrences of a given element</action>
    <action issue="LANG-1107" type="update" dev="chas">Fix parsing edge cases in FastDateParser</action>
  </release>

  <release version="3.4" date="2014-04-06" description="Feature and bugfix release">
    <action issue="LANG-821" type="add" dev="britter" due-to="Timo Kockert">Support OS X versions in SystemUtils</action>
    <action issue="LANG-794" type="fix" dev="britter" due-to="Timo Kockert">SystemUtils.IS_OS_WINDOWS_2008, VISTA are incorrect</action>
    <action issue="LANG-1104" type="fix" dev="chas">Parse test fails for TimeZone America/Sao_Paulo</action>
    <action issue="LANG-1103" type="add" dev="britter">Add SystemUtils.IS_JAVA_1_9</action>
    <action issue="LANG-1102" type="update" dev="britter">Make logic for comparing OS versions in SystemUtils smarter</action>
    <action issue="LANG-1091" type="update" dev="britter" due-to="Fabian Lange">Shutdown thread pools in test cases</action>
    <action issue="LANG-1101" type="update" dev="chas">FastDateParser and FastDatePrinter support 'X' format</action>
    <action issue="LANG-1100" type="update" dev="chas" due-to="mbracher">Avoid memory allocation when using date formating to StringBuffer</action>
    <action issue="LANG-935" type="update" dev="britter" due-to="Fabian Lange, Thomas Neidhart">Possible performance improvement on string escape functions</action>
    <action issue="LANG-948" type="fix" dev="britter" due-to="Andrey Khobnya">Exception while using ExtendedMessageFormat and escaping braces</action>
    <action issue="LANG-1098" type="update" dev="britter" due-to="Mikhail Mazurskiy, Fabian Lange">Avoid String allocation in StrBuilder.append(CharSequence)</action>
    <action issue="LANG-1098" type="update" dev="britter" due-to="Michał Kordas">Update maven-checkstyle-plugin to 2.14</action>
    <action issue="LANG-1097" type="update" dev="britter" due-to="Michał Kordas">Update org.easymock:easymock to 3.3.1</action>
    <action issue="LANG-1096" type="update" dev="britter" due-to="Michał Kordas">Update maven-pmd-plugin to 3.4</action>
    <action issue="LANG-1095" type="update" dev="britter" due-to="Michał Kordas">Update maven-antrun-plugin to 1.8</action>
    <action issue="LANG-1092" type="fix" dev="britter">Wrong formating of time zones with daylight saving time in FastDatePrinter</action>
    <action issue="LANG-877" type="update" dev="britter" due-to="Fabian Lange">Performance improvements for StringEscapeUtils</action>
    <action issue="LANG-1093" type="add" dev="britter" due-to="Fabian Lange">Add ClassUtils.getAbbreviatedName()</action>
    <action issue="LANG-1090" type="fix" dev="sebb">FastDateParser does not set error indication in ParsePosition</action>
    <action issue="LANG-1089" type="fix" dev="sebb">FastDateParser does not handle excess hours as per SimpleDateFormat</action>
    <action issue="LANG-1061" type="fix" dev="sebb" due-to="dmeneses">FastDateParser error - timezones not handled correctly</action>
    <action issue="LANG-1087" type="fix" dev="britter" due-to="Renat Zhilkibaev">NumberUtils#createNumber() returns positive BigDecimal when negative Float is expected</action>
    <action issue="LANG-1081" type="fix" dev="britter" due-to="Jonathan Baker">DiffBuilder.append(String, Object left, Object right) does not do a left.equals(right) check</action>
    <action issue="LANG-1055" type="fix" dev="britter" due-to="Jonathan Baker">StrSubstitutor.replaceSystemProperties does not work consistently</action>
    <action issue="LANG-1082" type="add" dev="britter" due-to="Jonathan Baker">Add option to disable the "objectsTriviallyEqual" test in DiffBuilder</action>
    <action issue="LANG-1083" type="fix" dev="britter" due-to="Jonathan Baker">Add (T) casts to get unit tests to pass in old JDK</action>
    <action issue="LANG-1015" type="add" dev="britter" due-to="Thiago Andrade">Add JsonToStringStyle implementation to ToStringStyle</action>
    <action issue="LANG-1080" type="add" dev="britter" due-to="Innokenty Shuvalov">Add NoClassNameToStringStyle implementation of ToStringStyle</action>
    <action issue="LANG-1071" type="update" dev="britter" due-to="Arno Noordover">Fix wrong examples in JavaDoc of StringUtils.replaceEachRepeatedly(...), StringUtils.replaceEach(...)</action>
    <action issue="LANG-883" type="add" dev="britter" due-to="Daniel Stewart">Add StringUtils.containsAny(CharSequence, CharSequence...) method</action>
    <action issue="LANG-1073" type="fix" dev="kinow" due-to="haiyang li">Read wrong component type of array in add in ArrayUtils</action>
    <action issue="LANG-1077" type="fix" dev="kinow" due-to="haiyang li">StringUtils.ordinalIndexOf("aaaaaa", "aa", 2) != 3 in StringUtils</action>
    <action issue="LANG-1072" type="fix" dev="sebb" due-to="haiyang li">Duplicated "0x" check in createBigInteger in NumberUtils</action>
    <action issue="LANG-1064" type="fix" dev="djones" due-to="B.J. Herbison">StringUtils.abbreviate description doesn't agree with the examples</action>
    <action issue="LANG-1052" type="add" dev="britter" due-to="Jan Matèrne">Multiline recursive to string style</action>
    <action issue="LANG-536" type="add" dev="djones" due-to="James Sawle">Add isSorted() to ArrayUtils</action>
    <action issue="LANG-1041" type="fix" dev="britter" due-to="Alexandre Bartel">Fix MethodUtilsTest so it does not depend on JDK method ordering</action>
    <action issue="LANG-827" type="update" dev="djones">CompareToBuilder's doc doesn't specify precedence of fields it uses in performing comparisons</action>
    <action issue="LANG-1000" type="fix" dev="djones">ParseException when trying to parse UTC dates with Z as zone designator using DateFormatUtils.ISO_DATETIME_TIME_ZONE_FORMAT</action>
    <action issue="LANG-1035" type="fix" dev="djones">Javadoc for EqualsBuilder.reflectionEquals() is unclear</action>
    <action issue="LANG-1020" type="update" dev="britter" due-to="Libor Ondrusek">Improve performance of normalize space</action>
    <action issue="LANG-1033" type="add" dev="ggregory">Add StringUtils.countMatches(CharSequence, char)</action>
    <action issue="LANG-1027" type="update" dev="rmannibucau">org.apache.commons.lang3.SystemUtils#isJavaVersionAtLeast should return true by default</action>
    <action issue="LANG-1021" type="add" dev="britter" due-to="Alexander Müller">Provide methods to retrieve all fields/methods annotated with a specific type</action>
    <action issue="LANG-1026" type="update" dev="britter" due-to="Alex Yursha">Bring static method references in StringUtils to consistent style</action>
    <action issue="LANG-1016" type="add" dev="britter" due-to="Juan Pablo Santos Rodríguez">NumberUtils#isParsable method(s)</action>
    <action issue="LANG-1017" type="update" dev="britter" due-to="Christoph Schneegans">Use non-ASCII digits in Javadoc examples for StringUtils.isNumeric</action>
    <action issue="LANG-1008" type="update" dev="britter" due-to="Thiago Andrade">Change min/max methods in NumberUtils/IEEE754rUtils from array input parameters to varargs</action>
    <action issue="LANG-999" type="add" dev="britter" due-to="Ben Ripkens">Add fuzzy String matching logic to StringUtils</action>
    <action issue="LANG-1006" type="update" dev="britter" due-to="Thiago Andrade">Add wrap (with String or char) to StringUtils</action>
    <action issue="LANG-1005" type="update" dev="britter" due-to="Michael Osipov">Extend DurationFormatUtils#formatDurationISO default pattern to match #formatDurationHMS</action>
    <action issue="LANG-1007" type="update" dev="britter" due-to="Thiago Andrade">Fixing NumberUtils JAVADoc comments for max methods</action>
    <action issue="LANG-731" type="update" dev="djones">Better Javadoc for BitField class</action>
    <action issue="LANG-1004" type="update" dev="britter" due-to="Michael Osipov">DurationFormatUtils#formatDurationHMS implementation does not correspond to Javadoc and vice versa</action>
    <action issue="LANG-1003" type="update" dev="britter">DurationFormatUtils are not able to handle negative durations/periods</action>
    <action issue="LANG-1001" type="fix" dev="ggregory" due-to="Michael Osipov">ISO 8601 misspelled throughout the Javadocs</action>
    <action issue="LANG-994" type="add" dev="britter" due-to="Mikhail Mazursky">Add zero copy read method to StrBuilder</action>
    <action issue="LANG-993" type="add" dev="britter" due-to="Mikhail Mazursky">Add zero copy write method to StrBuilder</action>
    <action issue="LANG-998" type="update" dev="chas">Javadoc is not clear on preferred pattern to instantiate FastDateParser / FastDatePrinter</action>
    <action issue="LANG-1088" type="fix" dev="chas">FastDateParser should be case insensitive</action>
    <action issue="LANG-995" type="fix" dev="britter" due-to="Andrey Khobnya">Fix bug with stripping spaces on last line in WordUtils.wrap()</action>
    <action issue="LANG-1044" type="add" dev="ggregory">Add method org.apache.commons.lang3.reflect.MethodUtils.invokeExactMethod(Object, String)</action>
    <action issue="LANG-1045" type="add" dev="ggregory">Add method org.apache.commons.lang3.reflect.MethodUtils.invokeMethod(Object, String)</action>
  </release>

  <release version="3.3.2" date="2014-04-09" description="Bugfix for a bug in NumberUtils introduced in 3.3.1">
    <action issue="LANG-992" type="fix" dev="niallp">NumberUtils#isNumber() returns false for "0.0", "0.4790", et al</action>
    <action issue="LANG-989" type="add" dev="ggregory">Add org.apache.commons.lang3.SystemUtils.IS_JAVA_1_8</action>
  </release>

  <release version="3.3.1" date="2014-03-18" description="Bugfix release for 3.3">
    <action issue="LANG-987" type="fix" dev="djones">DateUtils.getFragmentInDays(Date, Calendar.MONTH) returns wrong days</action>
    <action issue="LANG-983" type="fix" dev="sebb">DurationFormatUtils does not describe format string fully</action>
    <action issue="LANG-981" type="fix" dev="sebb">DurationFormatUtils#lexx does not detect unmatched quote char</action>
    <action issue="LANG-984" type="fix" dev="sebb">DurationFormatUtils does not handle large durations correctly</action>
    <action issue="LANG-982" type="fix" dev="sebb">DurationFormatUtils.formatDuration(61999, "s.SSSS") - ms field size should be 4 digits</action>
    <action issue="LANG-978" type="fix" dev="sebb">Failing tests with Java 8 b128</action>
  </release>

  <release version="3.3" date="2014-03-04" description="Bug fixes and and new features including: DifferenceBuilder, ClassPathUtils, RandomUtils and Jaro-Winkler String distance metric">
    <action issue="LANG-621" type="fix" dev="kinow" due-to="Philip Hodges, Thomas Neidhart">ReflectionToStringBuilder.toString does not debug 3rd party object fields within 3rd party object</action>
    <action issue="LANG-955" type="add" dev="britter" due-to="Adam Hooper">Add methods for removing all invalid characters according to XML 1.0 and XML 1.1 in an input string to StringEscapeUtils</action>
    <action issue="LANG-977" type="fix" dev="britter" due-to="Chris Karcher">NumericEntityEscaper incorrectly encodes supplementary characters</action>
    <action issue="LANG-973" type="fix" dev="sebb">Make some private fields final</action>
    <action issue="LANG-971" type="fix" dev="sebb">NumberUtils#isNumber(String) fails to reject invalid Octal numbers</action>
    <action issue="LANG-972" type="fix" dev="sebb">NumberUtils#isNumber does not allow for hex 0XABCD</action>
    <action issue="LANG-969" type="fix" dev="ggregory" due-to="Matt Bishop">StringUtils.toEncodedString(byte[], Charset) needlessly throws UnsupportedEncodingException</action>
    <action issue="LANG-970" type="add" dev="ggregory">Add APIs MutableBoolean setTrue() and setFalse()</action>
    <action issue="LANG-946" type="fix" dev="britter">ConstantInitializerTest fails when building with IBM JDK 7</action>
    <action issue="LANG-962" type="add" dev="ggregory">Add SerializationUtils.roundtrip(T extends Serializable) to serialize then deserialize</action>
    <action issue="LANG-961" type="update" dev="ggregory">org.apache.commons.lang3.reflect.FieldUtils.removeFinalModifier(Field) does not clean up after itself</action>
    <action issue="LANG-958" type="update" dev="chas">FastDateParser javadoc incorrectly states that SimpleDateFormat is used internally</action>
    <action issue="LANG-637" type="add" dev="djones">There should be a DifferenceBuilder with a ReflectionDifferenceBuilder implementation</action>
    <action issue="LANG-954" type="fix" due-to="Michael Keppler" dev="sebb">uncaught PatternSyntaxException in FastDateFormat on Android</action>
    <action issue="LANG-956" type="update" dev="britter">Improve JavaDoc of WordUtils.wrap methods</action>
    <action issue="LANG-944" type="add" dev="britter" due-to="Rekha Joshi">Add the Jaro-Winkler string distance algorithm to StringUtils</action>
    <action issue="LANG-936" type="fix" dev="bayard" due-to="Yaniv Kunda, Eli Lindsey">StringUtils.getLevenshteinDistance with too big of a threshold returns wrong result</action>
    <action issue="LANG-943" type="fix" dev="kinow">Test DurationFormatUtilsTest.testEdgeDuration fails in JDK 1.6, 1.7 and 1.8, BRST time zone</action>
    <action issue="LANG-613" type="fix" dev="mbenson">ConstructorUtils.getAccessibleConstructor() Does Not Check the Accessibility of Enclosing Classes</action>
    <action issue="LANG-951" type="fix" dev="britter" due-to="Sebastian Götz">Fragments are wrong by 1 day when using fragment YEAR or MONTH</action>
    <action issue="LANG-417" type="add" dev="britter">New class ClassPathUtils with methods for turning FQN into resource path</action>
    <action issue="LANG-939" type="update" dev="britter">Move Documentation from user guide to package-info files</action>
    <action issue="LANG-953" type="update" dev="britter">Convert package.html files to package-info.java files</action>
    <action issue="LANG-950" type="fix" dev="chas">FastDateParser does not handle two digit year parsing like SimpleDateFormat</action>
    <action issue="LANG-949" type="fix" dev="chas">FastDateParserTest.testParses does not test FastDateParser</action>
    <action issue="LANG-940" type="update" dev="britter">Fix deprecation warnings</action>
    <action issue="LANG-819" type="update" dev="mbenson">EnumUtils.generateBitVector needs a "? extends"</action>
    <action issue="LANG-834" type="add" dev="britter">Validate: add inclusiveBetween and exclusiveBetween overloads for primitive types</action>
    <action issue="LANG-900" type="add" dev="britter" due-to="Duncan Jones">New RandomUtils class</action>
    <action issue="LANG-915" type="fix" dev="britter" due-to="Sergio Fernández">Wrong locale handling in LocaleUtils.toLocale()</action>
    <action issue="LANG-966" type="add" dev="ggregory">Add IBM OS/400 detection</action>
  </release>

  <release version="3.2.1" date="2014-01-05" description="Bug fix for 3.2">
    <action issue="LANG-937" type="fix" dev="britter">Fix missing Hamcrest dependency in Ant Build</action>
    <action issue="LANG-941" type="fix" dev="britter">Test failure in LocaleUtilsTest when building with JDK 8</action>
    <action issue="LANG-942" type="fix" dev="britter" due-to="Bruno P. Kinoshita, Henri Yandell">Test failure in FastDateParserTest and FastDateFormat_ParserTest when building with JDK8</action>
    <action issue="LANG-938" type="fix">Build fails with test failures when building with JDK 8</action>
  </release>

  <release version="3.2" date="2014-01-01" description="Bug fixes and new features, at least requires Java 6.0">
    <action issue="LANG-934" type="add" dev="mcucchiara">Add removeFinalModifier to FieldUtils</action>
    <action issue="LANG-863" type="add" due-to="Daneel S. Yaitskov" dev="sebb">Method returns number of inheritance hops between parent and subclass</action>
    <action issue="LANG-932" type="fix" due-to="Ville Skyttä" dev="sebb">Spelling fixes</action>
    <action issue="LANG-931" type="update" dev="britter" due-to="Christoph Schneegans">Misleading Javadoc comment in StrBuilderReader class</action>
    <action issue="LANG-929" type="fix">OctalUnescaper tried to parse all of \279</action>
    <action issue="LANG-928" type="fix">OctalUnescaper had bugs when parsing octals starting with a zero</action>
    <action issue="LANG-905" type="fix">EqualsBuilder returned true when comparing arrays, even when the elements are different</action>
    <action issue="LANG-774" type="add" due-to="Erhan Bagdemir">Added isStarted, isSuspended and isStopped to StopWatch</action>
    <action issue="LANG-917" type="fix" due-to="Arne Burmeister">Fixed exception when combining custom and choice format in ExtendedMessageFormat</action>
    <action issue="LANG-848" type="add" due-to="Alexander Muthmann">Added StringUtils.isBlank/isEmpty CharSequence... methods</action>
    <action issue="LANG-926" type="add" dev="ggregory">Added ArrayUtils.reverse(array, from, to) methods</action>
    <action issue="LANG-795" type="add" due-to="Aaron Digulla">StringUtils.toString(byte[], String) deprecated in favour of a new StringUtils.toString(byte[], CharSet)</action>
    <action issue="LANG-902" type="fix" due-to="Andrzej Winnicki">RandomStringUtils.random javadoc was incorrectly promising letters and numbers would, as opposed to may, appear</action>
    <action issue="LANG-921" type="fix" dev="britter">BooleanUtils.xor(boolean...) produces wrong results</action>
    <action issue="LANG-910" type="update" due-to="Timur Yarosh">StringUtils.normalizeSpace now handles non-breaking spaces (Unicode 00A0)</action>
    <action issue="LANG-804" type="update" dev="britter" due-to="Allon Mureinik">Redundant check for zero in HashCodeBuilder ctor</action>
    <action issue="LANG-893" type="add" dev="oheger" due-to="Woonsan Ko">StrSubstitutor now supports default values for variables</action>
    <action issue="LANG-913" type="add" dev="britter" due-to="Allon Mureinik">Adding .gitignore to commons-lang</action>
    <action issue="LANG-837" type="add">Add ObjectUtils.toIdentityString methods that support StringBuilder, StrBuilder, and Appendable</action>
    <action issue="LANG-896" type="fix" due-to="Mark Bryan Yu">BooleanUtils.toBoolean(String str) javadoc is not updated</action>
    <action issue="LANG-879" type="fix">LocaleUtils test fails with new Locale "ja_JP_JP_#u-ca-japanese" of JDK7</action>
    <action issue="LANG-836" type="fix" due-to="Arnaud Brunet">StrSubstitutor does not support StringBuilder or CharSequence</action>
    <action issue="LANG-693" type="fix" due-to="Calvin Echols">Method createNumber from NumberUtils doesn't work for floating point numbers other than Float</action>
    <action issue="LANG-887" type="fix">FastDateFormat does not use the locale specific cache correctly</action>
    <action issue="LANG-884" type="update">Simplify FastDateFormat; eliminate boxing</action>
    <action issue="LANG-882" type="update">LookupTranslator now works with implementations of CharSequence other than String</action>
    <action issue="LANG-754" type="fix">ClassUtils.getShortName(String) will now only do a reverse lookup for array types</action>
    <action issue="LANG-886" type="add">Added CharSetUtils.containsAny(String, String)</action>
    <action issue="LANG-846" type="update">Provide CharSequenceUtils.regionMatches with a proper green implementation instead of inefficiently converting to Strings</action>
    <action issue="LANG-797" type="add">Added escape/unescapeJson to StringEscapeUtils</action>
    <action issue="LANG-875" type="add">Added appendIfMissing and prependIfMissing methods to StringUtils</action>
    <action issue="LANG-881" type="fix">NumberUtils.createNumber() Javadoc says it does not work for octal numbers</action>
    <action type="fix">Fixed URLs in javadoc to point to new oracle.com pages</action>
    <action issue="LANG-870" type="add">Add StringUtils.LF and StringUtils.CR values</action>
    <action issue="LANG-873" type="add">Add FieldUtils getAllFields() to return all the fields defined in the given class and super classes</action>
    <action issue="LANG-865" type="fix">LocaleUtils.toLocale does not parse strings starting with an underscore</action>
    <action issue="LANG-835" type="add">StrBuilder should support StringBuilder as an input parameter</action>
    <action issue="LANG-858" type="fix">StringEscapeUtils.escapeJava() and escapeEcmaScript() do not output the escaped surrogate pairs that are Java parsable</action>
    <action issue="LANG-857" type="add">StringIndexOutOfBoundsException in CharSequenceTranslator</action>
    <action issue="LANG-856" type="add">Code refactoring in NumberUtils</action>
    <action issue="LANG-855" type="add">NumberUtils#createBigInteger does not allow for hex and octal numbers</action>
    <action issue="LANG-854" type="add">NumberUtils#createNumber - does not allow for hex numbers to be larger than Long</action>
    <action issue="LANG-853" type="add">StringUtils join APIs for primitives</action>
    <action issue="LANG-849" type="fix">FastDateFormat and FastDatePrinter generates Date objects wastefully</action>
    <action issue="LANG-845" type="fix">Spelling fixes</action>
    <action issue="LANG-844" type="fix">Fix examples contained in javadoc of StringUtils.center methods</action>
    <action issue="LANG-841" type="add">Add StringUtils API to call String.replaceAll in DOTALL a.k.a. single-line mode</action>
    <action issue="LANG-839" type="update">ArrayUtils removeElements methods use unnecessary HashSet</action>
    <action issue="LANG-838" type="update">ArrayUtils removeElements methods clone temporary index arrays unnecessarily</action>
    <action issue="LANG-832" type="fix">FastDateParser does not handle unterminated quotes correctly</action>
    <action issue="LANG-831" type="fix">FastDateParser does not handle white-space properly</action>
    <action issue="LANG-830" type="fix">FastDateParser could use \Q \E to quote regexes</action>
    <action issue="LANG-828" type="fix">FastDateParser does not handle non-Gregorian calendars properly</action>
    <action issue="LANG-826" type="fix">FastDateParser does not handle non-ASCII digits correctly</action>
    <action issue="LANG-825" type="add">Create StrBuilder APIs similar to String.format(String, Object...)</action>
    <action issue="LANG-822" type="fix">NumberUtils#createNumber - bad behaviour for leading "--"</action>
    <action issue="LANG-818" type="fix">FastDateFormat's "z" pattern does not respect timezone of Calendar instances passed to format()</action>
    <action issue="LANG-817" type="fix">Add org.apache.commons.lang3.SystemUtils.IS_OS_WINDOWS_8</action>
    <action issue="LANG-813" type="fix">StringUtils.equalsIgnoreCase doesn't check string reference equality</action>
    <action issue="LANG-810" type="fix">StringUtils.join() endIndex, bugged for loop</action>
    <action issue="LANG-807" type="fix">RandomStringUtils throws confusing IAE when end &lt;= start</action>
    <action issue="LANG-805" type="fix">RandomStringUtils.random(count, 0, 0, false, false, universe, random) always throws java.lang.ArrayIndexOutOfBoundsException</action>
    <action issue="LANG-802" type="fix">LocaleUtils - unnecessary recursive call in SyncAvoid class.</action>
    <action issue="LANG-800" type="fix">Javadoc bug in DateUtils#ceiling for Calendar and Object versions.</action>
    <action issue="LANG-799" type="update">DateUtils#parseDate uses default locale; add Locale support</action>
    <action issue="LANG-798" type="update">Use generics in SerializationUtils</action>
    <action issue="LANG-788" type="fix">SerializationUtils throws ClassNotFoundException when cloning primitive classes</action>
    <action issue="LANG-786" type="fix">StringUtils equals() relies on undefined behavior</action>
    <action issue="LANG-783" type="fix">Documentation bug: StringUtils.split</action>
    <action issue="LANG-777" type="fix">jar contains velocity template of release notes</action>
    <action issue="LANG-776" type="fix">TypeUtilsTest contains incorrect type assignability assertion</action>
    <action issue="LANG-775" type="fix">TypeUtils.getTypeArguments() misses type arguments for partially-assigned classes</action>
    <action issue="LANG-773" type="fix">ImmutablePair doc contains nonsense text</action>
    <action issue="LANG-772" type="fix">ClassUtils.PACKAGE_SEPARATOR Javadoc contains garbage text</action>
    <action issue="LANG-765" type="fix">EventListenerSupport.ProxyInvocationHandler no longer defines serialVersionUID</action>
    <action issue="LANG-764" type="fix">StrBuilder is now serializable</action>
    <action issue="LANG-761" type="fix">Fix Javadoc Ant warnings</action>
    <action issue="LANG-747" type="fix">NumberUtils does not handle Long Hex numbers</action>
    <action issue="LANG-743" type="fix">Javadoc bug in static inner class DateIterator</action>
    <action issue="LANG-675" type="add">Add Triple class (ternary version of Pair)</action>
    <action issue="LANG-462" type="add">FastDateFormat supports parse methods</action>
  </release>

  <release version="3.1" date="2011-11-14" description="November release">
    <action type="add" issue="LANG-760">Add API StringUtils.toString(byte[] intput, String charsetName)</action>
    <action type="update" issue="LANG-758">Add an example with whitespace in StringUtils.defaultIfEmpty</action>
    <action type="add" issue="LANG-756">Add APIs ClassUtils.isPrimitiveWrapper(Class&lt;?&gt;) and isPrimitiveOrWrapper(Class&lt;?&gt;)</action>
    <action type="update" issue="LANG-752">Fix createLong() so it behaves like createInteger()</action>
    <action type="update" issue="LANG-751">Include the actual type in the Validate.isInstance and isAssignableFrom exception messages</action>
    <action type="fix" issue="LANG-749">Incorrect Bundle-SymbolicName in Manifest</action>
    <action type="update" issue="LANG-748">Deprecating chomp(String, String)</action>
    <action type="fix" issue="LANG-746">NumberUtils does not handle upper-case hex: 0X and -0X</action>
    <action type="fix" issue="LANG-744">StringUtils throws java.security.AccessControlException on Google App Engine</action>
    <action type="fix" issue="LANG-741">Ant build has wrong component.name</action>
    <action type="update" issue="LANG-736">CharUtils static final array CHAR_STRING is not needed to compute CHAR_STRING_ARRAY</action>
    <action type="fix" issue="LANG-698">Document that the Mutable numbers don't work as expected with String.format</action>
    <action type="add" issue="LANG-695">SystemUtils.IS_OS_UNIX doesn't recognize FreeBSD as a Unix system</action>
  </release>

  <release version="3.0.1" date="2011-08-09" description="August release">
    <action type="fix" issue="LANG-626">SerializationUtils.clone: Fallback to context classloader if class not found in current classloader.</action>
    <action type="fix" issue="LANG-727">ToStringBuilderTest.testReflectionHierarchyArrayList fails with IBM JDK 6.</action>
    <action type="fix" issue="LANG-720">StringEscapeUtils.escapeXml(input) wrong when input contains characters in Supplementary Planes.</action>
    <action type="fix" issue="LANG-708">StringEscapeUtils.escapeEcmaScript from lang3 cuts off long unicode string.</action>
    <action type="update" issue="LANG-686">Improve exception message when StringUtils.replaceEachRepeatedly detects recursion.</action>
    <action type="update" issue="LANG-717">Specify source encoding for Ant build.</action>
    <action type="add" issue="LANG-721">Complement ArrayUtils.addAll() variants with by-index and by-value removal methods.</action>
    <action type="add" issue="LANG-726">Add Range&lt;T&gt; Range&lt;T&gt;.intersectionWith(Range&lt;T&gt;).</action>
    <action type="add" issue="LANG-723">Add mode and median Comparable... methods to ObjectUtils.</action>
    <action type="add" issue="LANG-722">Add BooleanUtils.and + or varargs methods.</action>
    <action type="add" issue="LANG-730">EnumSet -&gt; bit vector.</action>
    <action type="fix" issue="LANG-734">The CHAR_ARRAY cache in CharUtils duplicates the cache in java.lang.Character.</action>
    <action type="update" issue="LANG-735">Deprecate CharUtils.toCharacterObject(char) in favor of java.lang.Character.valueOf(char).</action>
    <action type="add" issue="LANG-737">Missing method getRawMessage for ContextedException and ContextedRuntimeException.</action>
    <action type="fix" issue="LANG-738">Use internal Java's Number caches instead creating new objects.</action>
  </release>

  <release version="3.0" date="2011-07-18" description="Backwards incompatible update of Commons Lang to Java 5">
    <action type="fix" issue="LANG-720">StringEscapeUtils.escapeXml(input) outputs wrong results when an input contains characters in Supplementary Planes.</action>
    <action type="update" issue="LANG-718">build.xml Java 1.5+ updates.</action>
    <action type="fix" issue="LANG-716">swapCase and *capitalize speedups.</action>
    <action type="fix" issue="LANG-715">CharSetUtils.squeeze() speedup.</action>
    <action type="fix" issue="LANG-714">StringUtils doc/comment spelling fixes.</action>
    <action type="update" issue="LANG-713">Increase test coverage of FieldUtils read methods and tweak Javadoc.</action>
    <action type="fix" issue="LANG-711">Add includeantruntime=false to javac targets to quell warnings in ant 1.8.1 and better (and modest performance gain).</action>
    <action type="fix" issue="LANG-710">StringIndexOutOfBoundsException when calling unescapeHtml4("&amp;#03").</action>
    <action type="fix" issue="LANG-708">StringEscapeUtils.escapeEcmaScript from lang3 cuts off long Unicode string.</action>
    <action type="fix" issue="LANG-703">StringUtils.join throws NPE when toString returns null for one of objects in collection.</action>
    <action type="add" issue="LANG-697">Add FormattableUtils class.</action>
    <action type="add">Add ClassUtils.getSimpleName() methods.</action>
    <action type="add" issue="LANG-692">Add hashCodeMulti varargs method.</action>
    <action type="remove" issue="LANG-691">Removed DateUtils.UTC_TIME_ZONE.</action>
    <action type="update" issues="LANG-687">Convert more of the StringUtils API to take CharSequence.</action>
    <action type="fix" issue="LANG-685">EqualsBuilder synchronizes on HashCodeBuilder.</action>
    <action type="fix" issue="LANG-428">StringUtils.isAlpha, isAlphanumeric and isNumeric now return false for "".</action>
    <action type="add" issue="LANG-678">Add support for ConcurrentMap.putIfAbsent().</action>
    <action type="add" issue="LANG-676">Documented potential NPE if auto-boxing occurs for some BooleanUtils methods.</action>
    <action type="fix" issue="LANG-677">DateUtils.isSameLocalTime compares using 12 hour clock and not 24 hour.</action>
    <action type="add" issue="LANG-610">Extend exception handling in ConcurrentUtils to runtime exceptions.</action>
    <action type="fix" issue="LANG-624">SystemUtils.getJavaVersionAsFloat throws StringIndexOutOfBoundsException on Android runtime/Dalvik VM.</action>
    <action type="remove" issue="LANG-673">WordUtils.abbreviate() removed.</action>
    <action type="fix" issue="LANG-672">Doc bug in DateUtils#ceiling.</action>
    <action type="fix" issue="LANG-646">StringEscapeUtils.unescapeJava doesn't handle octal escapes and Unicode with extra u.</action>
    <action type="fix" issue="LANG-662">org.apache.commons.lang3.math.Fraction does not reduce (Integer.MIN_VALUE, 2^k).</action>
    <action type="fix" issue="LANG-663">org.apache.commons.lang3.math.Fraction does not always succeed in multiplyBy and divideBy.</action>
    <action type="update" issue="LANG-668">Change ObjectUtils min() &amp; max() functions to use varargs rather than just two parameters.</action>
    <action type="add" issue="LANG-667">Add a Null-safe compare() method to ObjectUtils.</action>
    <action type="fix" issue="LANG-664">NumberUtils.isNumber(String) is not right when the String is "1.1L".</action>
    <action type="fix" issue="LANG-659">EntityArrays typo: {"\u2122", "&amp;minus;"}, // minus sign, U+2212 ISOtech.</action>
    <action type="fix" issue="LANG-658">Some Entitys like &amp;Ouml; are not matched properly against its ISO8859-1 representation.</action>
    <action type="fix" issue="LANG-656">Example StringUtils.indexOfAnyBut("zzabyycdxx", '') = 0 incorrect.</action>
    <action type="add" issue="LANG-655">Add StringUtils.defaultIfBlank().</action>
    <action type="add" issue="LANG-653">Provide a very basic ConcurrentInitializer implementation.</action>
    <action type="add" issue="LANG-609">Support lazy initialization using atomic variables.</action>
    <action type="add" issue="LANG-482">Enhance StrSubstitutor to support nested ${var-${subvr}} expansion.</action>
    <action type="add" issue="LANG-644">Provide documentation about the new concurrent package.</action>
    <action type="fix" issue="LANG-629">Charset may not be threadsafe, because the HashSet is not synch.</action>
    <action type="fix" issue="LANG-617">StringEscapeUtils.escapeXML() can't process UTF-16 supplementary characters.</action>
    <action type="add" issue="LANG-614">StringUtils.endsWithAny method.</action>
    <action type="add" issue="LANG-651">Add AnnotationUtils.</action>
    <action type="add" issue="LANG-649">BooleanUtils.toBooleanObject to support single character input.</action>
    <action type="fix" issue="LANG-645">FastDateFormat.format() outputs incorrect week of year because locale isn't respected.</action>
    <action type="fix" issue="LANG-596">StrSubstitutor should also handle the default properties of a java.util.Properties class.</action>
    <action type="fix" issue="LANG-643">Javadoc StringUtils.left() claims to throw on negative len, but doesn't.</action>
    <action type="add" issue="LANG-640">Add normalizeSpace to StringUtils.</action>
    <action type="fix" issue="LANG-638">NumberUtils createNumber throws a StringIndexOutOfBoundsException when argument containing "e" and "E" is passed in.</action>
    <!-- 3.0 beta below here -->
    <action>NOTE: The below were included in the Commons Lang 3.0-beta release.</action>
    <action type="update" issues="LANG-510">Convert StringUtils API to take CharSequence.</action>
    <action type="update">Push down WordUtils to "text" sub-package.</action>
    <action type="add" issue="LANG-610">Extend exception handling in ConcurrentUtils to runtime exceptions.</action>
    <action type="fix" issue="LANG-608">Some StringUtils methods should take an int character instead of char to use String API features.</action>
    <action type="fix" issue="LANG-606">EqualsBuilder causes StackOverflowException.</action>
    <action type="update" issue="LANG-605">DefaultExceptionContext overwrites values in recursive situations.</action>
    <action type="fix" issue="LANG-602">ContextedRuntimeException no longer an 'unchecked' exception.</action>
    <action type="add" issue="LANG-601">Add Builder Interface / Update Builders to Implement It.</action>
    <action type="fix" issue="LANG-600">Javadoc is incorrect for public static int lastIndexOf(String str, String searchStr).</action>
    <action type="update" issue="LANG-599">ClassUtils.getClass(): Allow Dots as Inner Class Separators.</action>
    <action type="add" issue="LANG-594">DateUtils equal &amp; compare functions up to most significant field.</action>
    <action type="remove" issue="LANG-590">Remove JDK 1.2/1.3 bug handling in StringUtils.indexOf(String, String, int).</action>
    <action type="add" issue="LANG-588">Create a basic Pair&lt;L, R&gt; class.</action>
    <action type="fix" issue="LANG-585">exception.DefaultExceptionContext.getFormattedExceptionMessage catches Throwable.</action>
    <action type="add" issue="LANG-582">Provide an implementation of the ThreadFactory interface.</action>
    <action type="update" issue="LANG-579">Add new Validate methods.</action>
    <action type="fix" issue="LANG-571">ArrayUtils.add(T[] array, T element) can create unexpected ClassCastException.</action>
    <action type="update" issue="LANG-570">Do the test cases really still require main() and suite() methods?.</action>
    <action type="fix" issue="LANG-568">@SuppressWarnings("unchecked") is used too generally.</action>
    <action type="fix" issue="LANG-564">Improve StrLookup API documentation.</action>
    <action type="update" issue="LANG-563">Change Java package name.</action>
    <action type="update" issue="LANG-562">Change Maven groupId.</action>
    <action type="add" issue="LANG-560">New TimedSemaphore class.</action>
    <action type="add" issue="LANG-559">Added validState validation method.</action>
    <action type="add" issue="LANG-559">Added isAssignableFrom and isInstanceOf validation methods.</action>
    <action type="add" issue="LANG-553">Add TypeUtils class to provide utility code for working with generic types.</action>
    <action type="update" issue="LANG-551">Replace Range classes with generic version.</action>
    <action type="update" issue="LANG-548">Use Iterable on API instead of Collection.</action>
    <action type="add" issue="LANG-546">Add methods to Validate to check whether the index is valid for the array/list/string.</action>
    <action type="add" issue="LANG-545">Add ability to create a Future for a constant.</action>
    <action type="update" issue="LANG-541">Replace StringBuffer with StringBuilder.</action>
    <action type="update" issue="LANG-540">Make NumericEntityEscaper immutable.</action>
    <action type="update" issue="LANG-539">Compile commons.lang for CDC 1.1/Foundation 1.1.</action>
    <action type="add" issue="LANG-537">Add ArrayUtils.toArray to create generic arrays.</action>
    <action type="add" issue="LANG-533">Validate: support for validating blank strings.</action>
    <action type="add" issue="LANG-529">Add a concurrent package.</action>
    <action type="update" issue="LANG-528">Mutable classes should implement an appropriately typed Mutable interface.</action>
    <action type="update" issue="LANG-513">Better EnumUtils.</action>
    <action type="update" issue="LANG-507">StringEscapeUtils.unescapeJava should support \u+ notation.</action>
    <action type="update" issue="LANG-505">Rewrite StringEscapeUtils.</action>
    <action type="update" issue="LANG-504">bring ArrayUtils.isEmpty to the generics world.</action>
    <action type="add" issue="LANG-501">Add support for background initialization.</action>
    <action type="add" issue="LANG-499">Add support for the handling of ExecutionExceptions.</action>
    <action type="add" issue="LANG-498">Add StringEscapeUtils.escapeText() methods.</action>
    <action type="add" issue="LANG-497">Addition of ContextedException and ContextedRuntimeException.</action>
    <action type="add" issue="LANG-496">A generic implementation of the Lazy initialization pattern.</action>
    <action type="remove" issue="LANG-493">Remove code that does not hold enough value to remain.</action>
    <action type="remove" issue="LANG-492">Remove code handled now by the JDK.</action>
    <action type="add" issue="LANG-482">StrSubstitutor now supports substitution in variable names.</action>
    <action type="fix" issue="LANG-481">Possible race-conditions in hashCode of the range classes.</action>
    <action type="fix" issue="LANG-480">StringEscapeUtils.escapeHtml incorrectly converts Unicode characters above U+00FFFF into 2 characters.</action>
    <action type="update" issue="LANG-479">Document where in SVN trunk is.</action>
    <action type="fix" issue="LANG-478">StopWatch does not resist to system time changes.</action>
    <action type="fix" issue="LANG-474">Fixes for thread safety.</action>
    <action type="update" issue="LANG-458">Refactor Validate.java to eliminate code redundancy.</action>
    <action type="fix" issue="LANG-448">Lower Ascii Characters don't get encoded by Entities.java.</action>
    <action type="add" issue="LANG-444">StringUtils.emptyToNull.</action>
    <action type="fix" issue="LANG-439">StringEscapeUtils.escapeHTML() does not escape chars (0x00-0x20).</action>
    <action type="remove" issue="LANG-438">Remove @deprecateds.</action>
    <action type="add" issue="LANG-435">Add ClassUtils.isAssignable() variants with autoboxing.</action>
    <action type="update" issue="LANG-424">Improve Javadoc for StringUtils class.</action>
    <action type="fix" issue="LANG-418">Javadoc incorrect for StringUtils.endsWithIgnoreCase.</action>
    <action type="update" issue="LANG-396">Investigate for vararg usages.</action>
    <action type="fix" issue="LANG-468">JDK 1.5 build/runtime failure on LANG-393 (EqualsBuilder).</action>
    <action type="add" issue="LANG-386">LeftOf/RightOfNumber in Range convenience methods necessary.</action>
    <action type="fix" issue="LANG-369">ExceptionUtils not thread-safe.</action>
    <action type="add" issue="LANG-358">ObjectUtils.coalesce.</action>
    <action type="update" issue="LANG-355">StrBuilder should implement CharSequence and Appendable.</action>
    <action type="fix" issue="LANG-339">StringEscapeUtils.escapeHtml() escapes multibyte characters like Chinese, Japanese, etc.</action>
    <action type="update" issue="LANG-336">Finally start using generics.</action>
    <action type="fix" issue="LANG-302">StrBuilder does not implement clone().</action>
    <action type="update" issue="LANG-290">EnumUtils for JDK 5.0.</action>
    <action type="add" issue="LANG-285">Wish : method unaccent.</action>
    <action type="add" issue="LANG-276">MutableBigDecimal and MutableBigInteger.</action>
    <action type="fix" issue="LANG-66">StringEscaper.escapeXml() escapes characters &gt; 0x7f.</action>
    <action type="fix" issue="LANG-11">Depend on JDK 1.5+.</action>
  </release>

  <release version="2.6" date="2011-01-16" description="Bug Fixes/Enhancements for the 2.6 release (requires minimum of Java 1.3)">
    <action type="update" issue="LANG-633">BooleanUtils: use same optimization in toBooleanObject(String) as in toBoolean(String).</action>
    <action type="update" issue="LANG-599">ClassUtils: allow Dots as Inner Class Separators in getClass().</action>
    <action type="add" issue="LANG-594">DateUtils: equal and compare functions up to most significant field.</action>
    <action type="add" issue="LANG-632">DateUtils: provide a Date to Calendar convenience method.</action>
    <action type="add" issue="LANG-576">ObjectUtils: add clone methods to ObjectUtils.</action>
    <action type="add" issue="LANG-667">ObjectUtils: add a Null-safe compare() method.</action>
    <action type="add" issue="LANG-670">ObjectUtils: add notEqual() method.</action>
    <action type="add" issue="LANG-302">StrBuilder: implement clone() method.</action>
    <action type="add" issue="LANG-640">StringUtils: add a normalizeSpace() method.</action>
    <action type="add" issue="LANG-614">StringUtils: add endsWithAny() method.</action>
    <action type="add" issue="LANG-655">StringUtils: add defaultIfBlank() method.</action>
    <action type="add" issue="LANG-596">StrSubstitutor: add a replace(String, Properties) variant.</action>
    <action type="add" issue="LANG-482">StrSubstitutor: support substitution in variable names.</action>
    <action type="update" issue="LANG-669">Use StrBuilder instead of StringBuffer to improve performance where sync. is not an issue.</action>
    <action type="fix" issue="LANG-629">CharSet: make the underlying set synchronized.</action>
    <action type="fix" issue="LANG-635">CompareToBuilder: fix passing along compareTransients to the reflectionCompare method.</action>
    <action type="fix" issue="LANG-636">ExtendedMessageFormat doesn't override equals(Object).</action>
    <action type="fix" issue="LANG-645">FastDateFormat: fix to properly include the locale when formatting a Date.</action>
    <action type="fix" issue="LANG-638">NumberUtils: createNumber() throws a StringIndexOutOfBoundsException when argument containing "e" and "E" is passed in.</action>
    <action type="fix" issue="LANG-607">StringUtils methods do not handle Unicode 2.0+ supplementary characters correctly.</action>
    <action type="fix" issue="LANG-624">SystemUtils: getJavaVersionAsFloat throws StringIndexOutOfBoundsException on Android runtime/Dalvik VM.</action>
    <action type="fix" issue="BEANUTILS-381">MemberUtils: getMatchingAccessibleMethod does not correctly handle inheritance and method overloading.</action>
    <action type="update" issue="LANG-600">Javadoc is incorrect for lastIndexOf() method.</action>
    <action type="update" issue="LANG-628">Javadoc for HashCodeBuilder.append(boolean) does not match implementation.</action>
    <action type="update" issue="LANG-643">Javadoc StringUtils.left() claims to throw an exception on negative lenth, but doesn't.</action>
    <action type="update" issue="LANG-370">Javadoc - document thread safety.</action>
    <action type="update" issue="LANG-623">Test for StringUtils replaceChars() icelandic characters.</action>
  </release>

  <release version="2.5" date="2010-02-25" description="">
    <action type="add" issue="LANG-583">ArrayUtils - add isNotEmpty() methods.</action>
    <action type="add" issue="LANG-534">ArrayUtils - add nullToEmpty() methods.</action>
    <action type="add" issue="LANG-454">CharRange - provide an iterator that lets you walk the chars in the range.</action>
    <action type="add" issue="LANG-514">CharRange - add more readable static builder methods.</action>
    <action type="add">ClassUtils - new isAssignable() methods with autoboxing.</action>
    <action type="add" issue="LANG-535">ClassUtils - add support to getShortClassName and getPackageName for arrays.</action>
    <action type="add" issue="LANG-434">DateUtils - add ceiling() method.</action>
    <action type="add" issue="LANG-486">DateUtils - add parseDateStrictly() method.</action>
    <action type="add" issue="LANG-466">EqualsBuilder - add reset() method.</action>
    <action type="add" issue="LANG-461">NumberUtils - add toByte() and toShort() methods.</action>
    <action type="add" issue="LANG-522">Mutable numbers - add string constructors.</action>
    <action type="add">MutableBoolean - add toBoolean(), isTrue() and isFalse() methods.</action>
    <action type="add" issue="LANG-422">StrBuilder - add appendSeparator() methods with an alternative default separator if the StrBuilder is currently empty.</action>
    <action type="add" issue="LANG-555">SystemUtils - add IS_OS_WINDOWS_7 constant.</action>
    <action type="add" issue="LANG-554">SystemUtils - add IS_JAVA_1_7 constant for JDK 1.7.</action>
    <action type="add" issue="LANG-405">StringUtils - add abbreviateMiddle() method.</action>
    <action type="add" issue="LANG-569">StringUtils - add indexOfIgnoreCase() and lastIndexOfIgnoreCase() methods.</action>
    <action type="add" issue="LANG-471">StringUtils - add isAllUpperCase() and isAllLowerCase() methods.</action>
    <action type="add" issue="LANG-469">StringUtils - add lastOrdinalIndexOf() method to complement the existing ordinalIndexOf() method.</action>
    <action type="add" issue="LANG-348">StringUtils - add repeat() method.</action>
    <action type="add" issue="LANG-445">StringUtils - add startsWithAny() method.</action>
    <action type="add" issue="LANG-430">StringUtils - add upperCase(String, Locale) and lowerCase(String, Locale) methods.</action>
    <action type="add" issue="LANG-416">New Reflection package containing ConstructorUtils, FieldUtils, MemberUtils and MethodUtils.</action>
    <action type="fix" issue="LANG-567">ArrayUtils - addAll() does not handle mixed types very well.</action>
    <action type="fix" issue="LANG-494">CharSet - Synchronizing the COMMON Map so that getInstance doesn't miss a put from a subclass in another thread.</action>
    <action type="fix" issue="LANG-500">ClassUtils - improving performance of getAllInterfaces.</action>
    <action type="fix" issue="LANG-587">ClassUtils - toClass() throws NullPointerException on null array element.</action>
    <action type="fix" issue="LANG-530">DateUtils - Fix parseDate() cannot parse ISO8601 dates produced by FastDateFormat.</action>
    <action type="fix" issue="LANG-440">DateUtils - round() doesn't work correct for Calendar.AM_PM.</action>
    <action type="fix" issue="LANG-443">DateUtils - improve tests.</action>
    <action type="fix" issue="LANG-204">Entities - multithreaded initialization.</action>
    <action type="fix" issue="LANG-506">Entities - missing final modifiers; thread-safety issues.</action>
    <action type="fix" issue="LANG-76">EnumUtils - getEnum() doesn't work well in 1.5+.</action>
    <action type="fix" issue="LANG-584">ExceptionUtils - use immutable lock target.</action>
    <action type="fix" issue="LANG-477">ExtendedMessageFormat - OutOfMemory with a pattern containing single quotes.</action>
    <action type="fix" issue="LANG-538">FastDateFormat - call getTime() on a calendar to ensure timezone is in the right state.</action>
    <action type="fix" issue="LANG-547">FastDateFormat - Remove unused field.</action>
    <action type="fix" issue="LANG-511">LocaleUtils - Initialization of available locales in LocaleUtils can be deferred.</action>
    <action type="fix" issue="LANG-457">NumberUtils - createNumber() thows a StringIndexOutOfBoundsException when only an "l" is passed in.</action>
    <action type="fix" issue="LANG-521">NumberUtils - isNumber(String) and createNumber(String) both modified to support '2.'.</action>
    <action type="fix" issue="LANG-432">StringUtils - improve handling of case-insensitive Strings.</action>
    <action type="fix" issue="LANG-552">StringUtils - replaceEach() no longer NPEs when null appears in the last String[].</action>
    <action type="fix" issue="LANG-460">StringUtils - correct Javadoc for startsWith() and startsWithIgnoreCase().</action>
    <action type="fix" issue="LANG-421">StringEscapeUtils - escapeJava() escapes '/' characters.</action>
    <action type="fix" issue="LANG-450">StringEscapeUtils - change escapeJavaStyleString() to throw UnhandledException instead swallowing IOException and returning null.</action>
    <action type="fix" issue="LANG-419">WordUtils - fix StringIndexOutOfBoundsException when lower is greater than the String length.</action>
    <action type="fix" issue="LANG-523">StrBuilder - Performance improvement by doubling the size of the String in ensureCapacity.</action>
    <action type="fix" issue="LANG-575">Compare, Equals and HashCode builders - use ArrayUtils to avoid creating a temporary List.</action>
    <action type="fix" issue="LANG-467">EqualsBuilder - removing the special handling of BigDecimal (LANG-393) to use compareTo instead of equals because it creates an inequality with HashCodeBuilder.</action>
    <action type="fix" issue="LANG-574">HashCodeBuilder - Performance improvement: check for isArray to short-circuit the 9 instanceof checks.</action>
    <action type="fix" issue="LANG-520">HashCodeBuilder - Changing the hashCode() method to return toHashCode().</action>
    <action type="fix" issue="LANG-459">HashCodeBuilder - reflectionHashCode() can generate incorrect hashcodes.</action>
    <action type="fix" issue="LANG-586">HashCodeBuilder and ToStringStyle - use of ThreadLocal causes memory leaks in container environments.</action>
    <action type="fix" issue="LANG-487">ToStringBuilder - make default style thread-safe.</action>
    <action type="fix" issue="LANG-472">RandomUtils - nextLong() always produces even numbers.</action>
    <action type="fix" issue="LANG-592">RandomUtils - RandomUtils tests are failing frequently.</action>
  </release>

  <release version="2.4" date="2008-03-18" description="">
    <action type="add" issue="LANG-322">ClassUtils.getShortClassName(String) inefficient.</action>
    <action type="add" issue="LANG-269">Shouldn't Commons Lang's StringUtils have a "common" string method?.</action>
    <action type="fix" issue="LANG-368">FastDateFormat getDateInstance() and getDateTimeInstance() assume Locale.getDefault() won't change.</action>
    <action type="add" issue="LANG-402">OSGi-ify Lang.</action>
    <action type="fix" issue="LANG-412">StrBuilder appendFixedWidth does not handle nulls.</action>
    <action type="fix" issue="LANG-380">infinite loop in Fraction.reduce when numerator == 0.</action>
    <action type="fix" issue="LANG-367">FastDateFormat thread safety.</action>
    <action type="add" issue="LANG-298">ClassUtils.getShortClassName and ClassUtils.getPackageName and class of array.</action>
    <action type="fix" issue="LANG-328">LocaleUtils.toLocale() rejects strings with only language+variant.</action>
    <action type="fix" issue="LANG-334">Enum is not thread-safe.</action>
    <action type="fix" issue="LANG-365">BooleanUtils.toBoolean() - invalid drop-thru in case statement causes StringIndexOutOfBoundsException.</action>
    <action type="add" issue="LANG-333">ArrayUtils.toClass.</action>
    <action type="fix" issue="LANG-360">Why does appendIdentityToString return null?.</action>
    <action type="fix" issue="LANG-381">NumberUtils.min(floatArray) returns wrong value if floatArray[0] happens to be Float.NaN.</action>
    <action type="fix" issue="LANG-346">Dates.round() behaves incorrectly for minutes and seconds.</action>
    <action type="add" issue="LANG-407">StringUtils.length(String) returns null-safe length.</action>
    <action type="add" issue="LANG-180">adding a StringUtils.replace method that takes an array or List of replacement strings.</action>
    <action type="add" issue="LANG-383">Adding functionality to DateUtils to allow direct setting of various fields.</action>
    <action type="add" issue="LANG-374">Add escaping for CSV columns to StringEscapeUtils.</action>
    <action type="add" issue="LANG-326">StringUtils: startsWith / endsWith / startsWithIgnoreCase / endsWithIgnoreCase / removeStartIgnoreCase / removeEndIgnoreCase methods.</action>
    <action type="add" issue="LANG-351">Extension to ClassUtils: Obtain the primitive class from a wrapper.</action>
    <action type="fix" issue="LANG-399">Javadoc bugs - cannot find object.</action>
    <action type="add" issue="LANG-345">Optimize HashCodeBuilder.append(Object).</action>
    <action type="fix" issue="LANG-385">http://commons.apache.org/lang/developerguide.html "Building" section is incorrect and incomplete.</action>
    <action type="fix" issue="LANG-410">Ambiguous / confusing names in StringUtils replace* methods.</action>
    <action type="add" issue="LANG-257">Add new splitByWholeSeparatorPreserveAllTokens() methods to StringUtils.</action>
    <action type="add" issue="LANG-356">Add getStartTime to StopWatch.</action>
    <action type="add" issue="LANG-377">Perhaps add containsAny() methods?.</action>
    <action type="fix" issue="LANG-353">Javadoc Example for EqualsBuilder is questionable.</action>
    <action type="fix" issue="LANG-393">EqualsBuilder don't compare BigDecimals correctly.</action>
    <action type="add" issue="LANG-192">Split camel case strings.</action>
    <action type="add" issue="LANG-404">Add Calendar flavour format methods to DateFormatUtils.</action>
    <action type="add" issue="LANG-379">Calculating A date fragment in any time-unit.</action>
    <action type="add" issue="LANG-413">Memory usage improvement for StringUtils#getLevenshteinDistance().</action>
    <action type="add" issue="LANG-362">Add ExtendedMessageFormat to org.apache.commons.lang.text.</action>
    <action type="fix" issue="LANG-363">StringEscapeUtils.escapeJavaScript() method did not escape '/' into '\/', it will make IE render page uncorrectly.</action>
    <action type="add" issue="LANG-321">Add toArray() method to IntRange and LongRange classes.</action>
    <action type="add" issue="LANG-375">add SystemUtils.IS_OS_WINDOWS_VISTA field.</action>
    <action type="add" issue="LANG-329">Pointless synchronized in ThreadLocal.initialValue should be removed.</action>
    <action type="add" issue="LANG-371">ToStringStyle Javadoc should show examples of styles.</action>
    <action type="fix" issue="LANG-364">Documentation bug for ignoreEmptyTokens accessors in StrTokenizer.</action>
    <action type="fix" issue="LANG-361">BooleanUtils toBooleanObject Javadoc does not match implementation.</action>
    <action type="add" issue="LANG-338">truncateNicely method which avoids truncating in the middle of a word.</action>
  </release>

  <release version="2.3" date="2007-02-13" description="">
    <action type="fix" issue="LANG-262">Use of enum prevents a classloader from being garbage collected resuling in out of memory exceptions.</action>
    <action type="add" issue="LANG-289">NumberUtils.max(byte[]) and NumberUtils.min(byte[]) are missing.</action>
    <action type="add" issue="LANG-291">Null-safe comparison methods for finding most recent / least recent dates.</action>
    <action type="fix" issue="LANG-315">StopWatch: suspend() acts as split(), if followed by stop().</action>
    <action type="fix" issue="LANG-294">StrBuilder.replaceAll and StrBuilder.deleteAll can throw ArrayIndexOutOfBoundsException.</action>
    <action type="fix" issue="LANG-299">Bug in method appendFixedWidthPadRight of class StrBuilder causes an ArrayIndexOutOfBoundsException.</action>
    <action type="fix" issue="LANG-69"> ToStringBuilder throws StackOverflowError when an Object cycle exists.</action>
    <action type="add" issue="LANG-282">Create more tests to test out the +=31 replacement code in DurationFormatUtils.</action>
    <action type="fix" issue="LANG-295">StrBuilder contains usages of thisBuf.length when they should use size.</action>
    <action type="add" issue="LANG-258">Enum Javadoc: 1) outline 5.0 native Enum migration 2) warn not to use the switch() , 3) point out approaches for persistence and gui.</action>
    <action type="fix" issue="LANG-313">Wrong behavior of Entities.unescape.</action>
    <action type="fix" issue="LANG-300">NumberUtils.createNumber throws NumberFormatException for one digit long.</action>
    <action type="fix" issue="LANG-304">NullPointerException in isAvailableLocale(Locale).</action>
    <action type="fix" issue="LANG-303">FastDateFormat.mRules is not transient or serializable.</action>
    <action type="add" issue="LANG-268">StringUtils.join should allow you to pass a range for it (so it only joins a part of the array).</action>
    <action type="fix" issue="LANG-102">Refactor Entities methods.</action>
    <action type="fix" issue="LANG-314">Tests fail to pass when building with Maven 2.</action>
    <action type="fix" issue="LANG-281">DurationFormatUtils returns wrong result.</action>
    <action type="fix" issue="LANG-292">unescapeXml("&amp;12345678;") should be "&amp;12345678;".</action>
    <action type="add" issue="LANG-287">Optimize StringEscapeUtils.unescapeXml(String).</action>
    <action type="add" issue="LANG-310">BooleanUtils isNotTrue/isNotFalse.</action>
    <action type="add" issue="LANG-306">Extra StrBuilder methods.</action>
    <action type="add" issue="LANG-275">Add a pair of StringUtils.substringsBetween;String[] methods.</action>
    <action type="fix" issue="LANG-279">HashCodeBuilder throws java.lang.StackOverflowError when an object contains a cycle.</action>
    <action type="add" issue="LANG-266">Wish for StringUtils.join(Collection, *).</action>
  </release>

  <release version="2.2" date="2006-10-04" description="">
    <action type="fix" issue="LANG-45">StrBuilderTest#testReplaceStringString fails.</action>
    <action type="fix" issue="LANG-42">EqualsBuilder.append(Object[], Object[]) crashes with a NullPointerException if an element of the first array is null.</action>
    <action type="fix" issue="LANG-286">Serialization - not backwards compatible.</action>
    <action type="fix" issue="LANG-50"> Replace Clover with Cobertura.</action>
    <action type="fix" issue="LANG-259">ValuedEnum.compareTo(Object other) not typesafe - it easily could be...</action>
    <action type="fix" issue="LANG-271">LocaleUtils test fails under Mustang.</action>
    <action type="fix" issue="LANG-2">Javadoc example for StringUtils.splitByWholeSeparator incorrect.</action>
    <action type="fix" issue="LANG-3">PADDING array in StringUtils overflows on '\uffff'.</action>
    <action type="fix" issue="LANG-10">ClassUtils.primitiveToWrapper and Void.</action>
    <action type="fix" issue="LANG-37">unit test for org.apache.commons.lang.text.StrBuilder.</action>
    <action type="fix" issue="LANG-59">DateUtils.truncate method is buggy when dealing with DST switching hours.</action>
    <action type="fix" issue="LANG-100">RandomStringUtils.random() family of methods create invalid Unicode sequences.</action>
    <action type="fix" issue="LANG-106">StringUtils#getLevenshteinDistance() performance is sub-optimal.</action>
    <action type="fix" issue="LANG-112">Wrong length check in StrTokenizer.StringMatcher.</action>
    <action type="fix" issue="LANG-105">ExceptionUtils goes into infinite loop in getThrowables is throwable.getCause() == throwable.</action>
    <action type="fix" issue="LANG-117">FastDateFormat: wrong format for date "01.01.1000".</action>
    <action type="fix" issue="LANG-123">Unclear Javadoc for DateUtils.iterator().</action>
    <action type="fix" issue="LANG-130">Memory "leak" in StringUtils.</action>
    <action type="add" issue="LANG-260">StringEscapeUtils should expose escape*() methods taking Writer argument.</action>
    <action type="fix" issue="LANG-141">Fraction.toProperString() returns -1/1 for -1.</action>
    <action type="fix" issue="LANG-152">DurationFormatUtils.formatDurationWords "11 &lt;unit&gt;s" gets converted to "11 &lt;unit&gt;".</action>
    <action type="fix" issue="LANG-148">Performance modifications on StringUtils.replace.</action>
    <action type="fix" issue="LANG-150">StringEscapeUtils.unescapeHtml skips first entity after standalone ampersand.</action>
    <action type="fix" issue="LANG-140">DurationFormatUtils.formatPeriod() returns the wrong result.</action>
    <action type="add" issue="LANG-186">Request for MutableBoolean implementation.</action>
    <action type="add" issue="LANG-198">New method for EqualsBuilder.</action>
    <action type="add" issue="LANG-212">New ExceptionUtils method setCause().</action>
    <action type="add" issue="LANG-217">Add Mutable&lt;Type&gt; to&lt;Type&gt;() methods.</action>
    <action type="add" issue="LANG-216">Provides a Class.getPublicMethod which returns public invocable Method.</action>
    <action type="add" issue="LANG-226">Using ReflectionToStringBuilder and excluding secure fields.</action>
    <action type="add" issue="LANG-194">add generic add method to DateUtils.</action>
    <action type="add" issue="LANG-220">Tokenizer Enhancements: reset input string, static CSV/TSV factories.</action>
    <action type="add" issue="LANG-242">Trivial cleanup of Javadoc in various files.</action>
    <action type="add" issue="LANG-246">CompositeFormat.</action>
    <action type="add" issue="LANG-250">Performance boost for RandomStringUtils.</action>
    <action type="add" issue="LANG-254">Enhanced Class.forName version.</action>
    <action type="add" issue="LANG-263">Add StringUtils.containsIgnoreCase(...).</action>
    <action type="add" issue="LANG-267">Support char array converters on ArrayUtils.</action>
    <action type="fix" issue="LANG-25">DurationFormatUtils.formatDurationISO() Javadoc is missing T in duration string between date and time part.</action>
    <action type="fix" issue="LANG-272">Minor build and checkstyle changes.</action>
    <action type="fix" issue="LANG-277">Javadoc errors on StringUtils.splitPreserveAllTokens(String, char).</action>
    <action type="fix" issue="LANG-122">EscapeUtil.escapeHtml() should clarify that it does not escape ' chars to &amp;apos;.</action>
    <action type="add" issue="LANG-161">Add methods and tests to StrBuilder.</action>
    <action type="add" issue="LANG-162">replace() length calculation improvement.</action>
    <action type="add" issue="LANG-166">New interpolation features.</action>
    <action type="add" issue="LANG-169">Implementation of escape/unescapeHtml methods with Writer.</action>
    <action type="add" issue="LANG-176">CompareToBuilder excludeFields for reflection method.</action>
    <action type="add" issue="LANG-159">Add WordUtils.getInitials(String).</action>
    <action type="fix" issue="LANG-261">Error in an example in the Javadoc of the StringUtils.splitPreserveAllTokens() method.</action>
    <action type="fix" issue="LANG-264">ToStringBuilder/HashCodeBuilder Javadoc code examples.</action>
    <action type="fix" issue="LANG-265">Cannot build tests from latest SVN.</action>
    <action type="add" issue="LANG-270">minor Javadoc improvements for StringUtils.stripXxx() methods.</action>
    <action type="fix" issue="LANG-278">Javadoc for StringUtils.removeEnd is incorrect.</action>
    <action type="fix" issue="LANG-127">Minor tweak to fix of bug # 26616.</action>
  </release>

  <release version="2.1" date="2005-06-13" description="">
    <action type="fix" issue="LANG-103">make optional parameters in FastDateFormat really optional.</action>
    <action type="fix" issue="LANG-149">Nestable.indexOfThrowable(Class) uses Class.equals() to match.</action>
    <action type="fix" issue="LANG-30">buffer under/overrun on Strings.strip, stripStart &amp; stripEnd.</action>
    <action type="fix" issue="LANG-19">ToStringStyle.setArrayEnd(String) doesn't replace null with empty string.</action>
    <action type="fix" issue="LANG-80">New class proposal: CharacterEncoding.</action>
    <action type="fix" issue="LANG-43">SystemUtils fails init on HP-UX.</action>
    <action type="fix" issue="LANG-134">Javadoc - 'four basic XML entities' should be 5 (apos is missing).</action>
    <action type="fix" issue="LANG-156">o.a.c.lang.enum.ValuedEnum: 'enum'is a keyword in JDK1.5.0.</action>
    <action type="fix" issue="LANG-131">StringEscapeUtils.unescapeHtml() doesn't handle an empty entity.</action>
    <action type="fix" issue="LANG-6">EqualsBuilder.append(Object[], Object[]) incorrectly checks that rhs[i] is instance of lhs[i]'s class.</action>
    <action type="fix" issue="LANG-33">Method enums.Enum.equals(Object o) doesn't work correctly.</action>
    <action type="fix" issue="LANG-31">ExceptionUtils.addCauseMethodName(String) does not check for duplicates.</action>
    <action type="fix" issue="LANG-136">Make StopWatch validate state transitions.</action>
    <action type="fix" issue="LANG-124">enum package is not compatible with 1.5 jdk.</action>
    <action type="fix" issue="LANG-128">WordUtils capitalizeFully() throws a null pointer exception.</action>
    <action type="fix" issue="LANG-138">ValuedEnum.</action>
    <action type="fix" issue="LANG-133">parseDate class from HttpClient's DateParser class.</action>
    <action type="fix" issue="LANG-62">ArrayUtils.isEquals() throws ClassCastException when array1 and array2 are different dimension.</action>
    <action type="fix" issue="LANG-57">ClassCastException in Enum.equals(Object).</action>
    <action type="fix" issue="LANG-107">FastDateFormat year bug.</action>
    <action type="fix" issue="LANG-77">unbalanced ReflectionToStringBuilder.</action>
    <action type="fix" issue="LANG-86">FastDateFormat.getDateInstance(int, Locale) always uses the pattern from the first invocation.</action>
    <action type="fix" issue="LANG-79">ReflectionToStringBuilder.toString(null) throws exception by design.</action>
    <action type="fix" issue="LANG-126">Make ClassUtils methods null-safe and not throw an IAE.</action>
    <action type="fix" issue="LANG-5">StringUtils.split ignores empty items.</action>
    <action type="fix" issue="LANG-144">EqualsBuilder.append(Object[], Object[]) throws NPE.</action>
    <action type="fix" issue="LANG-74">ArrayUtils.addAll doesn't always return new array.</action>
    <action type="fix" issue="LANG-81">Enum.equals does not handle different class loaders.</action>
    <action type="fix" issue="LANG-27">Add SystemUtils.AWT_TOOLKIT and others.</action>
    <action type="fix" issue="LANG-14">Throwable cause for NotImplementedException.</action>
    <action type="fix" issue="LANG-28">ClassUtils.primitivesToWrappers method.</action>
    <action type="fix" issue="LANG-120">public static boolean DateUtils.equals(Date dt1, Date dt2) ?.</action>
    <action type="fix" issue="LANG-7">Documentation error in StringUtils.replace.</action>
    <action type="fix" issue="LANG-125">DateUtils constants should be long.</action>
    <action type="fix" issue="LANG-13">DateUtils.truncate() is off by one hour when using a date in DST switch 'zone'.</action>
    <action type="fix" issue="LANG-118">StringEscapeUtils.unescapeHtml() doesn't handle hex entities.</action>
    <action type="fix" issue="LANG-99">new StringUtils.replaceChars behaves differently from old CharSetUtils.translate.</action>
    <action type="fix" issue="LANG-41">last substring returned by StringUtils.split( String, String, int ) is too long.</action>
    <action type="fix" issue="LANG-119">Can't subclass EqualsBuilder because isEquals is private.</action>
    <action type="fix" issue="LANG-158">new StringUtils.split methods that split on the whole separator string.</action>
    <action type="add" issue="LANG-172">New method for converting a primitive Class to its corresponding wrapper Class.</action>
    <action type="add" issue="LANG-222">Add convenience format(long) methods to FastDateFormat.</action>
    <action type="fix" issue="LANG-116">Enum's outer class may not be loaded for EnumUtils.</action>
    <action type="add" issue="LANG-219">WordUtils.capitalizeFully(String str) should take a delimiter.</action>
    <action type="add" issue="LANG-183">Make Javadoc crosslinking configurable.</action>
    <action type="fix" issue="LANG-82">Minor Javadoc fixes for StringUtils.contains(String, String).</action>
    <action type="fix" issue="LANG-32">Error in Javadoc for StringUtils.chomp(String, String).</action>
    <action type="fix" issue="LANG-95">StringUtils.defaultString: Documentation error.</action>
    <action type="add" issue="LANG-233">Add hashCode-support to class ObjectUtils.</action>
    <action type="add" issue="LANG-202">add another "known method" to ExceptionUtils.</action>
    <action type="add" issue="LANG-235">Enhancement of ExceptionUtils.CAUSE_METHOD_NAMES.</action>
    <action type="fix" issue="LANG-24">DateUtils.truncate oddity at the far end of the Date spectrum.</action>
    <action type="add" issue="LANG-232">add getLength() method to ArrayUtils.</action>
    <action type="add" issue="LANG-171">Validate.java: fixes comment skew, removes unused loop counter.</action>
    <action type="add" issue="LANG-179">StringUtils.isAsciiPrintable().</action>
    <action type="add" issue="LANG-167">ExceptionUtils: new getCause() methodname (for tomcat-exception).</action>
    <action type="fix" issue="LANG-85">fixes 75 typos.</action>
    <action type="add" issue="LANG-230">mutable numbers.</action>
    <action type="add" issue="LANG-191">Javadoc fixes for ClassUtils.</action>
    <action type="add" issue="LANG-184">Add StringUtils.nIndexOf?.</action>
    <action type="fix" issue="LANG-135">Javadoc fixes for CharSetUtils.</action>
    <action type="fix" issue="LANG-154">Remove redundant check for null separator in StringUtils#join.</action>
    <action type="add" issue="LANG-247">Class and Package Comparators for ClassUtils.</action>
    <action type="add" issue="LANG-256">add remove methods to ArrayUtils.</action>
    <action type="add" issue="LANG-185">WordUtils capitalize improvement.</action>
    <action type="add" issue="LANG-173">add isEmpty method to ArrayUtils.</action>
    <action type="add" issue="LANG-168">lang.math.Fraction class deficiencies.</action>
    <action type="add" issue="LANG-207">Add methods to ArrayUtils: add at end and insert-like ops.</action>
    <action type="add" issue="LANG-239">Add SystemUtils methods for directory properties.</action>
    <action type="add" issue="LANG-189">Add method that validates Collection elements are a certain type.</action>
    <action type="add" issue="LANG-224">elapsed time formatting utility method.</action>
  </release>

  <release version="2.0" date="2003-09-02" description="">
    <action type="fix" issue="LANG-20">Infinite loop in ToStringBuilder.reflectionToString for inner classes.</action>
    <action type="fix" issue="LANG-75">NumberUtils.createBigDecimal("") NPE in Sun 1.3.1_08.</action>
    <action type="fix" issue="LANG-38">Rationalize StringUtils slice functions.</action>
    <action type="fix" issue="LANG-53">SystemUtils.IS_OS_OS2 Javadoc is wrong.</action>
    <action type="fix" issue="LANG-142">A small, but important Javadoc fix for Fraction proper whole and numerator.</action>
    <action type="fix" issue="LANG-70">Adding tolerance to double[] search methods in ArrayUtils.</action>
    <action type="fix" issue="LANG-9">lang.builder classes Javadoc edits (mostly typo fixes).</action>
    <action type="fix" issue="LANG-63">StringUtils Javadoc and test enhancements.</action>
    <action type="fix" issue="LANG-132">SystemUtils.IS_OS_*, IS_JAVA_* are always false.</action>
    <action type="fix" issue="LANG-143">Improve util.Validate tests.</action>
    <action type="fix" issue="LANG-155">maven-beta10 checkstyle problem.</action>
    <action type="fix" issue="LANG-147">StringUtils.chopNewLine - StringIndexOutOfBoundsException.</action>
    <action type="fix" issue="LANG-73">ToStringBuilder doesn't work well in subclasses.</action>
    <action type="fix" issue="LANG-48">static option for reversing the stacktrace.</action>
    <action type="fix" issue="LANG-87">NullPointerException in CompareToBuilder.</action>
    <action type="fix" issue="LANG-84">RandomStringUtils.randomAlpha methods omit 'z'.</action>
    <action type="fix" issue="LANG-129">test.time fails in Japanese (non-us) locale.</action>
    <action type="fix" issue="LANG-94">NumberUtils.isNumber allows illegal trailing characters.</action>
    <action type="fix" issue="LANG-137">Improve Javadoc and overflow behavior of Fraction.</action>
    <action type="fix" issue="LANG-55">RandomStringUtils infloops with length &gt; 1.</action>
    <action type="fix" issue="LANG-47">test.lang fails if compiled with non iso-8859-1 locales.</action>
    <action type="fix" issue="LANG-113">SystemUtils does not play nice in an Applet.</action>
    <action type="fix" issue="LANG-111">time unit tests fail on Sundays.</action>
    <action type="fix" issue="LANG-90">java.lang.ExceptionInInitializerError thrown by JVMRandom constructor.</action>
    <action type="fix" issue="LANG-78">StringUtils.chomp does not match Perl.</action>
    <action type="fix" issue="LANG-36">patch and test case fixing problem with RandomStringUtils.random().</action>
    <action type="fix" issue="LANG-151">General case: infinite loop: ToStringBuilder.reflectionToString.</action>
    <action type="fix" issue="LANG-35">Should ToStringBuilder.reflectionToString handle arrays?.</action>
    <action type="fix" issue="LANG-83">EnumUtils nit: The import java.io.Serializable is never used.</action>
    <action type="fix" issue="LANG-12">Example in Javadoc for ToStringBuilder wrong for append.</action>
    <action type="fix" issue="LANG-110">Added class hierarchy support to HashCodeBuilder.reflectionHashCode().</action>
    <action type="fix" issue="LANG-71">ExceptionUtils new methods.</action>
    <action type="fix" issue="LANG-15">Infinite loop in StringUtils.replace(text, repl, with) + FIX.</action>
    <action type="fix" issue="LANG-93">StackOverflow due to ToStringBuilder.</action>
    <action type="fix" issue="LANG-39">No Javadoc for NestableDelegate.</action>
    <action type="fix" issue="LANG-49">Specify initial size for Enum's HashMap.</action>
    <action type="fix" issue="LANG-146">Enum does not support inner sub-classes.</action>
    <action type="fix" issue="LANG-157">Removed compile warning in ObjectUtils.</action>
    <action type="fix" issue="LANG-96">SystemUtils.IS_JAVA_1_5 Javadoc is wrong.</action>
    <action type="fix" issue="LANG-16">NumberRange inaccurate for Long, etc.</action>
    <action type="fix" issue="LANG-4">Hierarchy support in ToStringBuilder.reflectionToString().</action>
    <action type="fix" issue="LANG-56">StringUtils.countMatches loops forever if substring empty.</action>
    <action type="add" issue="LANG-209">Javadoc fixes (remove @links to non-public identifiers).</action>
    <action type="add" issue="LANG-210">Add Javadoc examples and tests for StringUtils.</action>
    <action type="add" issue="LANG-170">Make NumberUtils null handling consistent.</action>
    <action type="fix" issue="LANG-145">Unused field 'startFinal' in DateIterator.</action>
    <action type="add" issue="LANG-214">reduce object creation in ToStringBuilder.</action>
    <action type="add" issue="LANG-228">Improved tests, Javadoc for CharSetUtils, StringEscapeUtils.</action>
    <action type="add" issue="LANG-252">NumberUtils min/max, BooleanUtils.xor, and ArrayUtils toPrimitive and toObject.</action>
    <action type="add" issue="LANG-208">Javadoc, tests improvements for CharSet, CharSetUtils.</action>
    <action type="add" issue="LANG-205">StringUtil enhancement.</action>
    <action type="add" issue="LANG-164">Javadoc nit.</action>
    <action type="add" issue="LANG-206">Additional Lang Method Suggestions.</action>
    <action type="add" issue="LANG-178">Make NestableDelegate methods public instead of package private.</action>
    <action type="add" issue="LANG-174">Missing @since tags.</action>
    <action type="add" issue="LANG-245">Refactored reflection feature of ToStringBuilder into new ReflectionToStringBuilder.</action>
    <action type="fix" issue="LANG-51">Typo in documentation.</action>
    <action type="fix" issue="LANG-1">Patch for Javadoc.</action>
    <action type="add" issue="LANG-244">Add join(..., char c) to StringUtils (and some performance fixes). Even contains tests!.</action>
    <action type="add" issue="LANG-231">Resurrect the WordWrapUtils from commons-sandbox/utils.</action>
    <action type="fix" issue="LANG-139">EnumTest fails on Linux Sun JDK 1.3.0.</action>
    <action type="add" issue="LANG-234">What to do with FastDateFormat unused private constructors.</action>
    <action type="add" issue="LANG-240">Added class hierarchy support to CompareToBuilder.reflectionCompare().</action>
    <action type="add" issue="LANG-190">Removed compile warning in FastDateFormat.</action>
    <action type="fix" issue="LANG-97">typo in the Javadoc example code.</action>
    <action type="add" issue="LANG-249">MethodUtils: Removed unused code/unused local vars.</action>
    <action type="add" issue="LANG-237">Hierarchy support in EqualsBuilder.reflectionEquals().</action>
    <action type="fix" issue="LANG-91">Javadoc Errata.</action>
    <action type="add" issue="LANG-215">ArrayUtils.contains().</action>
    <action type="add" issue="LANG-221">More flexibility for getRootCause in ExceptionUtils.</action>
  </release>

  <release version="1.0.1" date="2002-11-25" description="Quick bugfix to 1.0">
    <action type="fix">NumberRange.getMaximum returns minimum.</action>
    <action type="fix">Enum constructor validations.</action>
    <action type="fix">NestableException/Delegate is not serializable.</action>
    <action type="fix">split using null and max less than actual token count adds "null".</action>
    <action type="add">ExceptionUtils cannot handle J2EE-Exception in a default way.</action>
  </release>

  <release version="1.0" date="2002-10-04" description="First release of Commons Lang">
  </release>

  </body>
</document><|MERGE_RESOLUTION|>--- conflicted
+++ resolved
@@ -22,11 +22,8 @@
   <body>
 
   <release version="3.5" date="tba" description="tba">
-<<<<<<< HEAD
+    <action issue="LANG-1132" type="add" dev="britter" due-to="Jack Tan">ReflectionToStringBuilder doesn't throw IllegalArgumentException when the constructor's object param is null</action>
     <action issue="LANG-1122" type="fix" dev="britter" due-to="Adrian Ber">Inconsistent behavior of swap for malformed inputs</action>
-=======
-    <action issue="LANG-1132" type="add" dev="britter" due-to="Jack Tan">ReflectionToStringBuilder doesn't throw IllegalArgumentException when the constructor's object param is null</action>
->>>>>>> d282015e
     <action issue="LANG-701" type="add" dev="britter" due-to="James Sawle">StringUtils join with var args</action>
     <action issue="LANG-1130" type="fix" dev="britter">Fix critical issues reported by SonarQube</action>
     <action issue="LANG-1131" type="fix" dev="britter">StrBuilder.equals(StrBuilder) doesn't check for null inputs</action>
